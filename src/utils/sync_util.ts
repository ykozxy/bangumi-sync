import {anilistClient} from "./anilist_client";
import {AnimeCollection, CollectionStatus} from "../types/anime_collection";
import {MediaListStatus} from "../types/anilist_api";
import {bangumiClient} from "./bangumi_client";
import Scheduler from "./scheduler";
import {GlobalAnimeItem} from "../types/global_anime_data";
import {
    compareChinaWithGlobal,
    getAnilistId,
    getChinaAnimeItem,
    getGlobalAnimeItemByAnilist,
    getGlobalAnimeItemByMal,
    getMalId,
    ignore_entries,
    manual_relations,
    matchChinaToGlobal
} from "./data_util";
import stringSimilarity from "string-similarity";
import {autoLog, createProgressBar, incrementProgressBar, LogLevel, stopProgressBar} from "./log_util";
import {notify} from "node-notifier";
import {Config} from "../types/config";

const config: Config = require("../../config.json");


/**
 * @description Fetch user's Anilist collections
 */
export async function getAnilistCollections(): Promise<AnimeCollection[]> {
    // Get raw collections
    let collection = await anilistClient.getAnimeCollection();
    let res: AnimeCollection[] = [];
    if (!collection) return res;

    // Convert format
    for (let mediaList of collection) {
        let status: CollectionStatus;
        switch (mediaList.status) {
            case MediaListStatus.CURRENT:
                status = CollectionStatus.Watching
                break;
            case MediaListStatus.COMPLETED:
            case MediaListStatus.REPEATING:
                status = CollectionStatus.Completed
                break;
            case MediaListStatus.PAUSED:
                status = CollectionStatus.OnHold
                break;
            case MediaListStatus.DROPPED:
                status = CollectionStatus.Dropped
                break;
            case MediaListStatus.PLANNING:
                status = CollectionStatus.PlanToWatch
                break;
        }

        let update_time: Date;
        if (mediaList.updatedAt) {
            update_time = new Date(mediaList.updatedAt);
        } else if (mediaList.completedAt.year && mediaList.completedAt.month && mediaList.completedAt.day) {
            update_time = new Date(mediaList.completedAt.year, mediaList.completedAt.month - 1, mediaList.completedAt.day);
        } else {
            update_time = new Date(0);
        }

        // Skip if in ignore list
        if (ignore_entries.anilist.includes(mediaList.media.id)) continue;
        if (ignore_entries.mal.includes(mediaList.media.idMal)) continue;

        res.push({
            title: mediaList.media.title.native,
            comments: mediaList.notes,
            mal_id: String(mediaList.media.idMal),
            anilist_id: String(mediaList.media.id),
            score: mediaList.score,
            status,
            update_time,
            watched_episodes: mediaList.progress,
        });
    }

    return res;
}

/**
 * @description Fetch user's Bangumi collections
 */
export async function getBangumiCollections(): Promise<AnimeCollection[]> {
    // Get raw collections
    let collection = await bangumiClient.getAnimeCollection();
    let res: AnimeCollection[] = [];
    if (!collection) return res;

    // Convert format
    for (let entry of collection) {
        let status: CollectionStatus;
        switch (entry.type) {
            case 1:
                status = CollectionStatus.PlanToWatch;
                break;
            case 2:
                status = CollectionStatus.Completed;
                break;
            case 3:
                status = CollectionStatus.Watching;
                break;
            case 4:
                status = CollectionStatus.OnHold;
                break;
            case 5:
                status = CollectionStatus.Dropped;
                break;
        }

        // Skip if in ignore list
        if (ignore_entries.bangumi.includes(entry.subject_id)) continue;

        res.push({
            // title: (await getChinaAnimeItem(String(entry.subject_id)))?.title,
            bgm_id: String(entry.subject_id),
            comments: entry.comment,
            score: entry.rate,
            status,
            update_time: new Date(entry.updated_at),
            watched_episodes: entry.ep_status,
        });
    }

    return res;
}

/**
 * @description Match and fill mal_id from global anime objects for bangumi collections.
 * @param bangumiCollection The Bangumi collection to be matched.
 */
export async function fillBangumiCollection(bangumiCollection: AnimeCollection[]): Promise<AnimeCollection[]> {
    // Setup progress bar
    createProgressBar(bangumiCollection.length);

    // Schedule fixed amount of async jobs at most to avoid blocking and delays in console.log
    let scheduler = new Scheduler(15);
    let result: Array<{ bgm: AnimeCollection, global?: GlobalAnimeItem }> = new Array(bangumiCollection.length);
    for (let i = 0; i < bangumiCollection.length; i++) {
        let bangumiItem = bangumiCollection[i];
        // Push job to scheduler
        scheduler.push(async () => {
            if (!bangumiItem.bgm_id) {
                incrementProgressBar();
                autoLog(`${bangumiItem} has no bgm_id.`, "matchEntry", LogLevel.Warn);
                result[i] = {
                    bgm: bangumiItem,
                };
                return;
            }

            // Ignore if in ignore_entries
            if (ignore_entries.bangumi.find(r => String(r) === bangumiItem.bgm_id)) {
                incrementProgressBar();
                result[i] = {
                    bgm: bangumiItem,
                };
                return;
            }

            // If in manual relation, fetch the entry directly
            let manual_id = manual_relations.find(r => String(r[0]) === bangumiItem.bgm_id);
            if (manual_id && manual_id[1]) {
                let gl = await getGlobalAnimeItemByAnilist(String(manual_id[1]));
                if (gl) {
                    incrementProgressBar();
                    result[i] = {
                        bgm: bangumiItem,
                        global: gl,
                    };
                    return;
                }
            }

            // Get China anime object
            const chinaItem = await getChinaAnimeItem(bangumiItem.bgm_id);
            if (!chinaItem) {
                incrementProgressBar();
                autoLog(`Cannot construct cn_anime object for bgm=${bangumiItem.bgm_id}.`, "matchEntry", LogLevel.Warn);
                result[i] = {
                    bgm: bangumiItem,
                };
                return;
            }

            // Match China anime object to global
            const globalItem = await matchChinaToGlobal(chinaItem);
            if (globalItem) {
                incrementProgressBar();
                result[i] = {
                    bgm: bangumiItem,
                    global: globalItem,
                };
                return;
            }

            // If no match found in database, search directly on Anilist
            const cnTitles = [chinaItem.title];
            for (const [, names] of Object.entries(chinaItem.titleTranslate)) if (names) cnTitles.push(...names);
            const anilistItems = await anilistClient.searchAnime(chinaItem.title);
            if (anilistItems) {
                for (let anilistItem of anilistItems) {
                    let newGlobalItem = await getGlobalAnimeItemByMal(String(anilistItem.idMal));
                    if (!newGlobalItem) continue;

                    // Check name similarity
                    let maxSimilarity = 0;
                    const globalTitles = [newGlobalItem.title, ...newGlobalItem.synonyms];
                    for (const cnTitle of cnTitles) {
                        maxSimilarity = Math.max(maxSimilarity, stringSimilarity.findBestMatch(cnTitle, globalTitles).bestMatch.rating);
                    }

                    // Check two object, enable strict mode when similarity is below 0.75
                    if (await compareChinaWithGlobal(chinaItem, newGlobalItem, maxSimilarity < 0.75)) {
                        incrementProgressBar();
                        result[i] = {
                            bgm: bangumiItem,
                            global: newGlobalItem,
                        };
                        return;
                    }
                }
            }

            incrementProgressBar();
            autoLog(`Cannot match ${chinaItem.title} (${bangumiItem.bgm_id}) to an global anime object.`, "matchEntry", LogLevel.Warn);
            result[i] = {
                bgm: bangumiItem,
            };
            return;
        })
    }
    await scheduler.wait(); // Wait for all jobs to finish
    stopProgressBar();

    // Fill mal_id and anilist_id to each collection
    let failedCount = 0;
    for (let globalMatchedElement of result) {
        if (!globalMatchedElement.global) {
            failedCount++;
        } else {
            globalMatchedElement.bgm.mal_id = getMalId(globalMatchedElement.global) || undefined;

            let manual_id = manual_relations.find(r => String(r[0]) === globalMatchedElement.bgm.bgm_id);
            globalMatchedElement.bgm.anilist_id = manual_id ? String(manual_id[1]) : undefined;
            if (!globalMatchedElement.bgm.anilist_id && globalMatchedElement.bgm.mal_id) {
                globalMatchedElement.bgm.anilist_id = getAnilistId(globalMatchedElement.bgm.mal_id) || undefined;
            }
        }
    }
    autoLog(`${failedCount}/${result.length} entries cannot be matched.`, "matchEntry", LogLevel.Info);

    if (failedCount > 0 && config.enable_notifications && process.argv[2] === "--server") {
        notify({
            title: "Bangumi-Sync",
            message: `${failedCount} bangumi entries cannot be matched to anilist, see log for details.`,
        });
    }

    return result.map(element => element.bgm);
}

<<<<<<< HEAD

/**
 * @description Match and fill bgm_id from cn anime objects for Anilist collections.
 * @param anilistCollection The Anilist collection to be matched.
 */
export async function fillAnilistCollection(anilistCollection: AnimeCollection[]): Promise<AnimeCollection[]> {
    // Setup progress bar
    createProgressBar(anilistCollection.length);

    // Schedule fixed amount of async jobs at most to avoid blocking and delays in console.log
    let scheduler = new Scheduler(15);
    let result: Array<{ bgm?: ChinaAnimeItem, anilist: AnimeCollection }> = new Array(anilistCollection.length);
    for (let i = 0; i < anilistCollection.length; i++) {
        let anilistItem = anilistCollection[i];
        // Push job to scheduler
        scheduler.push(async () => {
            incrementProgressBar();
            if (!anilistItem.anilist_id) {
                // incrementProgressBar();
                autoLog(`${anilistItem} has no anilist_id.`, "matchEntry", LogLevel.Warn);
                result[i] = {
                    anilist: anilistItem,
                };
                return;
            }

            // Ignore if in ignore_entries
            if (ignore_entries.anilist.find(r => String(r) === anilistItem.anilist_id)) {
                // incrementProgressBar();
                result[i] = {
                    anilist: anilistItem,
                };
                return;
            }

            // If in manual relation, fetch the entry directly
            let manual_id = manual_relations.find(r => String(r[1]) === anilistItem.anilist_id);
            if (manual_id && manual_id[0]) {
                let cn = await getChinaAnimeItem(String(manual_id[0]), false);
                if (cn) {
                    // incrementProgressBar();
                    result[i] = {
                        bgm: cn,
                        anilist: anilistItem,
                    };
                    return;
                }
            }

            // Get global anime object
            const globalItem = await getGlobalAnimeItemByAnilist(anilistItem.anilist_id);
            if (!globalItem) {
                // incrementProgressBar();
                autoLog(`Cannot construct global anime object for anilist=${anilistItem.anilist_id}.`, "matchEntry", LogLevel.Warn);
                result[i] = {
                    anilist: anilistItem,
                };
                return;
            }

            // Match global anime object to cn anime object
            const cnItem = await matchGlobalToChina(globalItem);
            if (cnItem) {
                // incrementProgressBar();
                result[i] = {
                    bgm: cnItem,
                    anilist: anilistItem,
                };
                return;
            }

            // If no match found in database, search directly on bgm.tv
            // FIXME: recheck
            if (anilistItem.title) {
                let glTitles = [globalItem.title, ...globalItem.synonyms];
                const bgmItems = await bangumiClient.searchAnime(anilistItem.title);
                if (bgmItems) for (let bgmItem of bgmItems) {
                    if (!bgmItem.id) continue;

                    // Construct cn anime object
                    const newCnItem = await getChinaAnimeItem(String(bgmItem.id));
                    if (!newCnItem) continue;

                    // Check name similarity
                    let maxSimilarity = 0;
                    const cnTitles = [newCnItem.title];
                    for (const [, names] of Object.entries(newCnItem.titleTranslate)) if (names) cnTitles.push(...names);
                    for (const glTitle of glTitles) {
                        maxSimilarity = Math.max(maxSimilarity, stringSimilarity.findBestMatch(glTitle, cnTitles).bestMatch.rating);
                    }

                    // Check two object, enable strict mode when similarity is below 0.75
                    if (await compareChinaWithGlobal(newCnItem, globalItem, maxSimilarity < 0.75)) {
                        // incrementProgressBar();
                        result[i] = {
                            bgm: newCnItem,
                            anilist: anilistItem,
                        };
                        return;
                    }
                }
            }

            // incrementProgressBar();
            autoLog(`Cannot match ${globalItem.title} (anilist=${anilistItem.anilist_id}) to an bangumi item.`, "matchEntry", LogLevel.Warn);
            result[i] = {
                anilist: anilistItem,
            };
            return;
        })
    }
    await scheduler.wait(); // Wait for all jobs to finish
    stopProgressBar();

    // Fill mal_id and anilist_id to each collection
    let failedCount = 0;
    for (let cnMatchedElement of result) {
        if (!cnMatchedElement.bgm) {
            failedCount++;
        } else {
            cnMatchedElement.anilist.bgm_id = getBgmId(cnMatchedElement.bgm) || undefined;
        }
    }
    autoLog(`${failedCount}/${result.length} entries cannot be matched.`, "matchEntry", LogLevel.Info);

    return result.map(element => element.anilist);
}

/**
 * @description Compare anilist collections to bangumi and generate a list of changes (apply to anilist)
 * @param bangumiCollection Bangumi collection
 * @param anilistCollection Anilist collection
 */
export async function generateChangelog(bangumiCollection: AnimeCollection[], anilistCollection: AnimeCollection[]): Promise<{ before?: AnimeCollection, after: AnimeCollection }[]> {
=======
/**
 * Generate changelog for between anilist and bangumi collections.
 * @param bangumiCollection
 * @param anilistCollection
 * @param syncComment
 */
export async function generateChangelog(bangumiCollection: AnimeCollection[], anilistCollection: AnimeCollection[], syncComment: boolean): Promise<{ before?: AnimeCollection, after: AnimeCollection }[]> {
>>>>>>> 8e4caf55
    let result: { before?: AnimeCollection, after: AnimeCollection }[] = [];

    for (let bangumi of bangumiCollection) {
        if (!bangumi.mal_id && !bangumi.anilist_id) continue;

        // Fix bangumi episode count
        let globalEpisodeCount: number;
        if (bangumi.mal_id) {
            globalEpisodeCount = await getGlobalAnimeItemByMal(bangumi.mal_id).then(item => item?.episodes || 0);
        } else {
            globalEpisodeCount = await getGlobalAnimeItemByAnilist(String(bangumi.anilist_id)).then(item => item?.episodes || 0);
        }
        if (bangumi.status == CollectionStatus.Completed || bangumi.watched_episodes > globalEpisodeCount) {
            bangumi.watched_episodes = globalEpisodeCount;
        }

        // If the entry don't exist in to, add it to result
        let anilist = anilistCollection.find(col => {
            if (bangumi.anilist_id) {
                return col.anilist_id === bangumi.anilist_id;
            } else {
                return col.mal_id === bangumi.mal_id;
            }
        });
        if (!anilist) {
            result.push({
                after: bangumi,
            });
            continue;
        }

        // Sync ids
        bangumi.mal_id = anilist.mal_id;
        bangumi.anilist_id = anilist.anilist_id;
        anilist.bgm_id = bangumi.bgm_id;

        // Syne titles
        if (!anilist.title) anilist.title = bangumi.title;
        if (!bangumi.title) bangumi.title = anilist.title;

        // Compare entries for changes
        if (bangumi.score != anilist.score || bangumi.status != anilist.status || bangumi.watched_episodes != anilist.watched_episodes) {
            result.push({
                before: anilist,
                after: bangumi,
            });
        }

        if (syncComment && anilist.comments != bangumi.comments) {
            result.push({
                before: anilist,
                after: bangumi,
            });
        }
    }

    return result;
}

/**
 * @description Pretty format changelog
 * @param before Collection before changes
 * @param after Collection after changes
 * @param syncComment Whether to sync comments
 * @param join_str The string to separate each field
 */
export function renderDiff(before: AnimeCollection | undefined, after: AnimeCollection, syncComment: boolean, join_str = "\n"): string {
    let results: string[] = [];

    if (!before || before.score != after.score) {
        results.push(`Score: ${before ? before.score : 'NA'} -> ${after.score}`);
    }
    if (!before || before.status != after.status) {
        results.push(`Status: ${before ? before.status : 'NA'} -> ${after.status}`);
    }
    if (!before || before.watched_episodes != after.watched_episodes) {
        results.push(`Watched episodes: ${before ? before.watched_episodes : 'NA'} -> ${after.watched_episodes}`);
    }
    if (syncComment) {
        if (before && before.comments != after.comments) {
            results.push(`Comments: ${before ? before.comments : 'NA'} -> ${after.comments}`);
        } else if (!before && after.comments) {
            results.push(`Comments: NA -> ${after.comments}`);
        }
    }

    return results.join(join_str);
}<|MERGE_RESOLUTION|>--- conflicted
+++ resolved
@@ -7,16 +7,19 @@
 import {
     compareChinaWithGlobal,
     getAnilistId,
+    getBgmId,
     getChinaAnimeItem,
     getGlobalAnimeItemByAnilist,
     getGlobalAnimeItemByMal,
     getMalId,
     ignore_entries,
     manual_relations,
-    matchChinaToGlobal
+    matchChinaToGlobal,
+    matchGlobalToChina
 } from "./data_util";
 import stringSimilarity from "string-similarity";
 import {autoLog, createProgressBar, incrementProgressBar, LogLevel, stopProgressBar} from "./log_util";
+import {ChinaAnimeItem} from "../types/china_anime_data";
 import {notify} from "node-notifier";
 import {Config} from "../types/config";
 
@@ -264,8 +267,6 @@
     return result.map(element => element.bgm);
 }
 
-<<<<<<< HEAD
-
 /**
  * @description Match and fill bgm_id from cn anime objects for Anilist collections.
  * @param anilistCollection The Anilist collection to be matched.
@@ -394,20 +395,12 @@
 }
 
 /**
- * @description Compare anilist collections to bangumi and generate a list of changes (apply to anilist)
- * @param bangumiCollection Bangumi collection
- * @param anilistCollection Anilist collection
- */
-export async function generateChangelog(bangumiCollection: AnimeCollection[], anilistCollection: AnimeCollection[]): Promise<{ before?: AnimeCollection, after: AnimeCollection }[]> {
-=======
-/**
  * Generate changelog for between anilist and bangumi collections.
  * @param bangumiCollection
  * @param anilistCollection
  * @param syncComment
  */
 export async function generateChangelog(bangumiCollection: AnimeCollection[], anilistCollection: AnimeCollection[], syncComment: boolean): Promise<{ before?: AnimeCollection, after: AnimeCollection }[]> {
->>>>>>> 8e4caf55
     let result: { before?: AnimeCollection, after: AnimeCollection }[] = [];
 
     for (let bangumi of bangumiCollection) {
